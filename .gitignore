--- conflicted
+++ resolved
@@ -1,7 +1,3 @@
-<<<<<<< HEAD
-.vscode
-=======
 .vscode
 data
-__pycache__
->>>>>>> 1b889a5b
+__pycache__