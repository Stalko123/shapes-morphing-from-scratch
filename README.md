# shapes-morphing-from-scratch
This repository explores the use of diffusion models for smoothly morphing one shape into another. Instead of relying on traditional interpolation techniques, we leverage generative diffusion processes to learn continuous transitions between source and target geometries.


# References: 
<<<<<<< HEAD
1- Denoising Diffusion Probabilistic Models: https://arxiv.org/pdf/2006.11239 \newline
2- Flow matching for generative modeling : https://arxiv.org/pdf/2210.02747 \newline
3- Diffusion Schrödinger Bridge with Applications to Score-Based Generative Modeling : https://arxiv.org/abs/2106.01357
=======
1- Denoising Diffusion Probabilistic Models: https://arxiv.org/pdf/2006.11239

2- Flow matching for generative modeling : https://arxiv.org/pdf/2210.02747

3- Diffusion Schrödinger Bridge with Applications to Score-Based Generative Modeling : https://arxiv.org/abs/2106.01357

4- Deep Unsupervised Learning using Nonequilibrium Thermodynamics : https://arxiv.org/abs/1503.03585

>>>>>>> e97452cd

<|MERGE_RESOLUTION|>--- conflicted
+++ resolved
@@ -1,20 +1,14 @@
-# shapes-morphing-from-scratch
-This repository explores the use of diffusion models for smoothly morphing one shape into another. Instead of relying on traditional interpolation techniques, we leverage generative diffusion processes to learn continuous transitions between source and target geometries.
-
-
-# References: 
-<<<<<<< HEAD
-1- Denoising Diffusion Probabilistic Models: https://arxiv.org/pdf/2006.11239 \newline
-2- Flow matching for generative modeling : https://arxiv.org/pdf/2210.02747 \newline
-3- Diffusion Schrödinger Bridge with Applications to Score-Based Generative Modeling : https://arxiv.org/abs/2106.01357
-=======
-1- Denoising Diffusion Probabilistic Models: https://arxiv.org/pdf/2006.11239
-
-2- Flow matching for generative modeling : https://arxiv.org/pdf/2210.02747
-
-3- Diffusion Schrödinger Bridge with Applications to Score-Based Generative Modeling : https://arxiv.org/abs/2106.01357
-
-4- Deep Unsupervised Learning using Nonequilibrium Thermodynamics : https://arxiv.org/abs/1503.03585
-
->>>>>>> e97452cd
-
+# shapes-morphing-from-scratch
+This repository explores the use of diffusion models for smoothly morphing one shape into another. Instead of relying on traditional interpolation techniques, we leverage generative diffusion processes to learn continuous transitions between source and target geometries.
+
+
+# References: 
+1- Denoising Diffusion Probabilistic Models: https://arxiv.org/pdf/2006.11239
+
+2- Flow matching for generative modeling : https://arxiv.org/pdf/2210.02747
+
+3- Diffusion Schrödinger Bridge with Applications to Score-Based Generative Modeling : https://arxiv.org/abs/2106.01357
+
+4- Deep Unsupervised Learning using Nonequilibrium Thermodynamics : https://arxiv.org/abs/1503.03585
+
+